--- conflicted
+++ resolved
@@ -29,13 +29,6 @@
      * Creates a path for the given file.
      */
     Path path(File file) {
-<<<<<<< HEAD
-        createFile(file)
-    }
-
-    private Path createFile(File file) {
-=======
->>>>>>> 1b6b196e
         Map match = null
         for (variable in variables) {
             if (file.absolutePath == variable.dir.absolutePath) {
